"""
Configuration module for AI services and other settings.
"""

import os
from typing import Dict, Optional

from pydantic_settings import BaseSettings
from pydantic import field_validator


class FeatureFlags(BaseSettings):
    """Feature flags configuration for controlling application behavior."""

    use_compiled_css: bool = False

    @field_validator("use_compiled_css", mode="before")
    @classmethod
    def validate_use_compiled_css(cls, v):
        """Convert various string representations to boolean."""
        if isinstance(v, bool):
            return v
        if isinstance(v, str):
            # Empty string defaults to False
            if v == "":
                return False
            # Handle common boolean string representations
            return v.lower() in ("true", "1", "yes", "on")
        return bool(v)

    class Config:
        env_file = ".env"
        env_file_encoding = "utf-8"


class AIConfig(BaseSettings):
    """AI service configuration."""

    anthropic_api_key: str = os.getenv("ANTHROPIC_API_KEY", "")
    github_username: str = os.getenv("GITHUB_USERNAME", "")
<<<<<<< HEAD
    
=======

>>>>>>> bd9f3a5b
    # Claude model configuration
    claude_model: str = "claude-3-7-sonnet-latest"  # Latest stable model
    claude_max_tokens: int = 4096
    claude_temperature: float = 0.7

    # Model-specific prompts
    system_prompts: Dict[str, str] = {
        "metadata": "You are a metadata specialist helping to organize technical content.",
        "analysis": "You are a content analyst helping to improve technical writing.",
        "search": "You are a search specialist helping to find relevant content.",
        "recommendations": "You are a recommendation specialist helping to suggest related content.",
    }

    class Config:
        env_file = ".env"
        env_file_encoding = "utf-8"


class ContentConfig(BaseSettings):
    """Content processing configuration."""

    content_dir: str = "app/content"
    backup_dir: str = "app/content_backup"
    cache_dir: str = "app/cache"
    base_url: str = "https://anoliphantneverforgets.com"
<<<<<<< HEAD
    
=======

>>>>>>> bd9f3a5b
    # Content types and their models
    content_types: Dict[str, str] = {
        "bookmarks": "Bookmark",
        "til": "TIL",
        "notes": "Note",
        "how_to": "Note",
        "pages": "Note",
    }

    # Validation settings
    required_fields: Dict[str, type] = {
        "title": str,
        "created": str,
        "updated": str,
        "tags": list,
    }

    class Config:
        env_file = ".env"
        env_file_encoding = "utf-8"


# Global configuration instances
def get_feature_flags() -> FeatureFlags:
    """Get a fresh feature flags instance that reads from current environment."""
    return FeatureFlags()


feature_flags = get_feature_flags()
ai_config = AIConfig()
content_config = ContentConfig()


def validate_config() -> Optional[str]:
    """Validate the configuration and return error message if invalid."""
    if not ai_config.anthropic_api_key:
        return "ANTHROPIC_API_KEY environment variable is not set"
    if not ai_config.github_username:
        return "GITHUB_USERNAME environment variable is not set"
    return None


def setup_directories():
    """Create necessary directories if they don't exist."""
    for directory in [
        content_config.content_dir,
        content_config.backup_dir,
        content_config.cache_dir,
    ]:
        os.makedirs(directory, exist_ok=True)<|MERGE_RESOLUTION|>--- conflicted
+++ resolved
@@ -38,11 +38,7 @@
 
     anthropic_api_key: str = os.getenv("ANTHROPIC_API_KEY", "")
     github_username: str = os.getenv("GITHUB_USERNAME", "")
-<<<<<<< HEAD
-    
-=======
 
->>>>>>> bd9f3a5b
     # Claude model configuration
     claude_model: str = "claude-3-7-sonnet-latest"  # Latest stable model
     claude_max_tokens: int = 4096
@@ -68,11 +64,7 @@
     backup_dir: str = "app/content_backup"
     cache_dir: str = "app/cache"
     base_url: str = "https://anoliphantneverforgets.com"
-<<<<<<< HEAD
-    
-=======
 
->>>>>>> bd9f3a5b
     # Content types and their models
     content_types: Dict[str, str] = {
         "bookmarks": "Bookmark",
