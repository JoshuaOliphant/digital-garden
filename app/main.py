--- conflicted
+++ resolved
@@ -24,13 +24,8 @@
 from pydantic import ValidationError
 import logfire
 
-<<<<<<< HEAD
 from .models import BaseContent, Bookmark, TIL, Note, ContentMetadata
 from .config import ai_config, content_config
-=======
-from .config import content_config, ai_config
-from .models import BaseContent, Bookmark, TIL, Note, ContentMetadata
->>>>>>> bd9f3a5b
 
 # Constants
 CONTENT_DIR = "app/content"
@@ -1064,7 +1059,7 @@
             random_quote=ContentManager.get_random_quote(),
             github_stars=stars_result["stars"],
             github_error=stars_result["error"],
-            feature_flags=get_feature_flags()
+            feature_flags=get_feature_flags(),
         )
     )
 
@@ -1081,7 +1076,7 @@
             metadata=now_content["metadata"],
             recent_how_tos=ContentManager.get_content("how_to", limit=5),
             recent_notes=ContentManager.get_content("notes", limit=5),
-            feature_flags=get_feature_flags()
+            feature_flags=get_feature_flags(),
         )
     )
 
@@ -1106,7 +1101,7 @@
             tag=tag,
             posts=posts,
             content_type=content_type,
-            feature_flags=get_feature_flags()
+            feature_flags=get_feature_flags(),
         )
     )
 
@@ -1118,10 +1113,7 @@
     per_page: int = 10,
     content_types: Optional[List[str]] = None,
 ):
-<<<<<<< HEAD
-    """Return paginated mixed content as an ``HTMLResponse``."""
-=======
->>>>>>> bd9f3a5b
+    \"\"\"Return paginated mixed content as an ``HTMLResponse``.\"\"\"
     with logfire.span("mixed_content_api", page=page, per_page=per_page):
         try:
             if page < 1:
@@ -1154,7 +1146,7 @@
                     mixed_content=result["content"],
                     next_page=result["next_page"],
                     request=request,
-                    feature_flags=get_feature_flags()
+                    feature_flags=get_feature_flags(),
                 )
                 logfire.debug("template_rendered", html_length=len(html_content))
 
@@ -1195,14 +1187,14 @@
             content_type=content_type,
             recent_how_tos=ContentManager.get_content("how_to", limit=5),
             recent_notes=ContentManager.get_content("notes", limit=5),
-            feature_flags=get_feature_flags()
+            feature_flags=get_feature_flags(),
         )
     )
 
 
 @app.get("/bookmarks", response_class=HTMLResponse)
 async def read_bookmarks(request: Request):
-    """Return all bookmarks rendered in an ``HTMLResponse``."""
+    \"\"\"Return all bookmarks rendered in an ``HTMLResponse``.\"\"\"
     template_name = (
         "partials/bookmarks.html"
         if request.headers.get("HX-Request") == "true"
@@ -1216,14 +1208,14 @@
             ),  # Using a large number instead of None
             recent_how_tos=ContentManager.get_content("how_to", limit=5),
             recent_notes=ContentManager.get_content("notes", limit=5),
-            feature_flags=get_feature_flags()
+            feature_flags=get_feature_flags(),
         )
     )
 
 
 @app.get("/stars", response_class=HTMLResponse)
 async def read_stars(request: Request):
-    """Display starred repositories from GitHub in an ``HTMLResponse``."""
+    \"\"\"Display starred repositories from GitHub in an ``HTMLResponse``.\"\"\"
     template_name = (
         "partials/stars.html"
         if request.headers.get("HX-Request") == "true"
@@ -1238,7 +1230,7 @@
             error=result["error"],
             recent_how_tos=ContentManager.get_content("how_to", limit=5),
             recent_notes=ContentManager.get_content("notes", limit=5),
-            feature_flags=get_feature_flags()
+            feature_flags=get_feature_flags(),
         )
     )
 
@@ -1264,7 +1256,7 @@
 
 @app.get("/til", response_class=HTMLResponse)
 async def read_til(request: Request):
-    """Render the TIL index page as an ``HTMLResponse``."""
+    \"\"\"Render the TIL index page as an ``HTMLResponse``.\"\"\"
     template_name = (
         "partials/til.html"
         if request.headers.get("HX-Request") == "true"
@@ -1280,14 +1272,14 @@
             next_page=result["next_page"],
             recent_how_tos=ContentManager.get_content("how_to", limit=5),
             recent_notes=ContentManager.get_content("notes", limit=5),
-            feature_flags=get_feature_flags()
+            feature_flags=get_feature_flags(),
         )
     )
 
 
 @app.get("/til/tag/{tag}", response_class=HTMLResponse)
 async def read_til_tag(request: Request, tag: str):
-    """Return TIL posts filtered by ``tag`` as an ``HTMLResponse``."""
+    \"\"\"Return TIL posts filtered by ``tag`` as an ``HTMLResponse``.\"\"\"
     template_name = (
         "partials/til.html"
         if request.headers.get("HX-Request") == "true"
@@ -1306,7 +1298,7 @@
             next_page=None,  # No pagination for tag views
             recent_how_tos=ContentManager.get_content("how_to", limit=5),
             recent_notes=ContentManager.get_content("notes", limit=5),
-            feature_flags=get_feature_flags()
+            feature_flags=get_feature_flags(),
         )
     )
 
@@ -1340,7 +1332,7 @@
             metadata=content_data["metadata"],
             recent_how_tos=ContentManager.get_content("how_to", limit=5),
             recent_notes=ContentManager.get_content("notes", limit=5),
-            feature_flags=get_feature_flags()
+            feature_flags=get_feature_flags(),
         )
     )
 
@@ -1359,7 +1351,7 @@
             metadata=projects_content["metadata"],
             recent_how_tos=ContentManager.get_content("how_to", limit=5),
             recent_notes=ContentManager.get_content("notes", limit=5),
-            feature_flags=get_feature_flags()
+            feature_flags=get_feature_flags(),
         )
     )
 
