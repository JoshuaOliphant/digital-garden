--- conflicted
+++ resolved
@@ -81,12 +81,9 @@
     ],
 }
 
-<<<<<<< HEAD
+
 GITHUB_USERNAME = "JoshuaOliphant"
-T = TypeVar("T")
-=======
-T = TypeVar('T')
->>>>>>> beff42e0
+T = TypeVar(
 
 # Initialize HTTP client first since it's used in lifespan
 http_client = httpx.AsyncClient(
@@ -435,15 +432,9 @@
         }
 
     @staticmethod
-<<<<<<< HEAD
-    def _get_date_from_filename(filename: str) -> str:
-        match = re.search(r"(\d{4}-\d{2}-\d{2})", os.path.basename(filename))
-        return match.group(1) if match else "0000-00-00"
-=======
     def _get_date_from_filename(filename: str | Path) -> str:
         match = re.search(r'(\d{4}-\d{2}-\d{2})', Path(filename).name)
         return match.group(1) if match else '0000-00-00'
->>>>>>> beff42e0
 
     @staticmethod
     def get_random_quote():
@@ -553,17 +544,11 @@
         """
         try:
             response = await http_client.get(
-<<<<<<< HEAD
-                f"https://api.github.com/users/{GITHUB_USERNAME}/starred",
-                params={"page": page, "per_page": per_page},
-            )
-=======
                 f"https://api.github.com/users/{ai_config.github_username}/starred",
                 params={
                     "page": page,
                     "per_page": per_page
                 })
->>>>>>> beff42e0
 
             # Handle rate limiting
             if (
@@ -874,18 +859,7 @@
     # Generate RSS XML
     rss = '<?xml version="1.0" encoding="UTF-8" ?>\n'
     rss += '<rss version="2.0" xmlns:atom="http://www.w3.org/2005/Atom">\n'
-<<<<<<< HEAD
-    rss += "<channel>\n"
-    rss += "<title>An Oliphant Never Forgets</title>\n"
-    rss += "<link>https://anoliphantneverforgets.com</link>\n"
-    rss += "<description>Latest content from An Oliphant Never Forgets</description>\n"
-    rss += "<language>en-us</language>\n"
-    rss += (
-        "<managingEditor>joshua.oliphant@gmail.com (Joshua Oliphant)</managingEditor>\n"
-    )
-    rss += "<webMaster>joshua.oliphant@gmail.com (Joshua Oliphant)</webMaster>\n"
-    rss += '<atom:link href="https://anoliphantneverforgets.com/feed.xml" rel="self" type="application/rss+xml" />\n'
-=======
+
     rss += '<channel>\n'
     rss += '<title>An Oliphant Never Forgets</title>\n'
     rss += f'<link>{content_config.base_url}</link>\n'
@@ -894,18 +868,12 @@
     rss += '<managingEditor>joshua.oliphant@gmail.com (Joshua Oliphant)</managingEditor>\n'
     rss += '<webMaster>joshua.oliphant@gmail.com (Joshua Oliphant)</webMaster>\n'
     rss += f'<atom:link href="{content_config.base_url}/feed.xml" rel="self" type="application/rss+xml" />\n'
->>>>>>> beff42e0
 
     for item, content_type in all_content:
         rss += "<item>\n"
         rss += f'<title>{item["title"]}</title>\n'
-<<<<<<< HEAD
-        rss += f'<link>https://anoliphantneverforgets.com/{content_type}/{item["name"]}</link>\n'
-        rss += "<author>joshua.oliphant@gmail.com (Joshua Oliphant)</author>\n"
-=======
         rss += f'<link>{content_config.base_url}/{content_type}/{item["name"]}</link>\n'
         rss += '<author>joshua.oliphant@gmail.com (Joshua Oliphant)</author>\n'
->>>>>>> beff42e0
 
         # Add description/excerpt if available
         if "excerpt" in item:
@@ -933,13 +901,8 @@
         for tag in tags:
             rss += f"<category>{tag}</category>\n"
 
-<<<<<<< HEAD
-        rss += f'<guid>https://anoliphantneverforgets.com/{content_type}/{item["name"]}</guid>\n'
-        rss += "</item>\n"
-=======
         rss += f'<guid>{content_config.base_url}/{content_type}/{item["name"]}</guid>\n'
         rss += '</item>\n'
->>>>>>> beff42e0
 
     rss += "</channel>\n"
     rss += "</rss>"
@@ -950,13 +913,8 @@
 def generate_sitemap() -> str:
     """Generate XML sitemap for the site"""
     # Base URL for the site
-<<<<<<< HEAD
-    base_url = "https://anoliphantneverforgets.com"
-
-=======
     base_url = content_config.base_url
     
->>>>>>> beff42e0
     # Start XML sitemap
     sitemap = '<?xml version="1.0" encoding="UTF-8"?>\n'
     sitemap += '<urlset xmlns="http://www.sitemaps.org/schemas/sitemap/0.9">\n'
@@ -1063,13 +1021,8 @@
     return Response(
         content=f"""User-agent: *
 Allow: /
-<<<<<<< HEAD
-Sitemap: https://anoliphantneverforgets.com/sitemap.xml""",
-        media_type="text/plain",
-=======
 Sitemap: {content_config.base_url}/sitemap.xml""",
         media_type="text/plain"
->>>>>>> beff42e0
     )
 
 
