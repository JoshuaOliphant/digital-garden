{% extends "base.html" %} {% block content %}
<header class="mb-12">
    <h1 class="text-4xl font-bold mb-4">Welcome</h1>
    <p class="text-xl text-garden-text-secondary">
        Joshua's notes and thoughts about programming, DevOps, and other odds and ends.
    </p>
</header>

<div class="grid grid-cols-1 lg:grid-cols-main gap-8">
    <!-- Main Content -->
    <section class="space-y-6" id="content-list">
        <!-- Mixed Content -->
        {% for item in mixed_content %}
            {% include "partials/content_card.html" %}
        {% endfor %}

        <!-- Infinite Scroll Trigger -->
        {% if has_more %}
        <div class="text-center py-4"
             hx-get="/api/mixed-content?page=2"
             hx-trigger="revealed"
             hx-swap="outerHTML"
             hx-indicator="#scroll-indicator">
            <div id="scroll-indicator" class="htmx-indicator">
                <div class="inline-flex items-center gap-2 text-gray-500">
                    <svg class="animate-spin h-5 w-5" xmlns="http://www.w3.org/2000/svg" fill="none" viewBox="0 0 24 24">
                        <circle class="opacity-25" cx="12" cy="12" r="10" stroke="currentColor" stroke-width="4"></circle>
                        <path class="opacity-75" fill="currentColor" d="M4 12a8 8 0 018-8V0C5.373 0 0 5.373 0 12h4zm2 5.291A7.962 7.962 0 014 12H0c0 3.042 1.135 5.824 3 7.938l3-2.647z"></path>
                    </svg>
                    <span>Loading more content...</span>
                </div>
            </div>
        </div>
        {% endif %}
    </section>

    <!-- Sidebar -->
    <aside class="space-y-8">
        <!-- Random Quote -->
        {% if random_quote %}
<<<<<<< HEAD
        <div class="bg-garden-surface rounded-lg shadow-lg p-6 border border-garden-border">
            <h2 class="text-xl font-semibold mb-4 text-garden-text-primary font-serif">Random Quote</h2>
=======
        <div class="bg-white dark:bg-gray-800 rounded-lg shadow-sm dark:shadow-gray-900 p-6">
            <h2 class="text-xl font-semibold mb-4 text-gray-900 dark:text-gray-100">Random Quote</h2>
>>>>>>> f333c1d726b0af45f6948a2028f44949c97e61aa
            <div class="prose">
                <blockquote class="border-l-4 border-garden-sage pl-4 italic text-garden-text-secondary">
                    {{ random_quote.content | safe }}
                </blockquote>
                {% if random_quote.title %}
                <p class="text-sm text-garden-text-muted mt-2">— {{ random_quote.title }}</p>
                {% endif %}
            </div>
        </div>
        {% endif %}

        <!-- GitHub Stars -->
        <div class="bg-garden-surface rounded-lg shadow-lg p-6 border border-garden-border">
            <div class="flex justify-between items-center mb-4">
                <h2 class="text-xl font-semibold text-garden-text-primary font-serif">GitHub Stars</h2>
                <a href="/stars" 
                   class="text-garden-emerald hover:text-garden-sage text-sm transition-colors"
                   hx-get="/stars"
                   hx-target="#content-area"
                   hx-swap="innerHTML"
                   hx-push-url="true">
                    View all →
                </a>
            </div>
            {% if github_error %}
                <p class="text-red-600">{{ github_error }}</p>
            {% else %}
                <ul class="space-y-4">
                    {% for star in github_stars %}
                    <li class="border-b border-garden-border last:border-0 pb-4 last:pb-0">
                        <a href="{{ star.url }}"
                           class="text-garden-text-primary hover:text-garden-sage font-medium block transition-colors"
                           target="_blank"
                           rel="noopener noreferrer">
                            {{ star.full_name }}
                        </a>
                        {% if star.description %}
                        <p class="text-sm text-garden-text-secondary mt-1">{{ star.description }}</p>
                        {% endif %}
                        <div class="flex items-center mt-2 text-sm text-garden-text-muted">
                            {% if star.language %}
                            <span class="mr-3">{{ star.language }}</span>
                            {% endif %}
                            <span class="flex items-center">
                                <svg class="w-4 h-4 mr-1" fill="currentColor" viewBox="0 0 20 20">
                                    <path d="M9.049 2.927c.3-.921 1.603-.921 1.902 0l1.07 3.292a1 1 0 00.95.69h3.462c.969 0 1.371 1.24.588 1.81l-2.8 2.034a1 1 0 00-.364 1.118l1.07 3.292c.3.921-.755 1.688-1.54 1.118l-2.8-2.034a1 1 0 00-1.175 0l-2.8 2.034c-.784.57-1.838-.197-1.539-1.118l1.07-3.292a1 1 0 00-.364-1.118L2.98 8.72c-.783-.57-.38-1.81.588-1.81h3.461a1 1 0 00.951-.69l1.07-3.292z"/>
                                </svg>
                                {{ star.stars }}
                            </span>
                            <span class="ml-3">{{ star.starred_at }}</span>
                        </div>
                    </li>
                    {% endfor %}
                </ul>
            {% endif %}
        </div>
    </aside>
</div>
{% endblock %}<|MERGE_RESOLUTION|>--- conflicted
+++ resolved
@@ -38,13 +38,8 @@
     <aside class="space-y-8">
         <!-- Random Quote -->
         {% if random_quote %}
-<<<<<<< HEAD
         <div class="bg-garden-surface rounded-lg shadow-lg p-6 border border-garden-border">
             <h2 class="text-xl font-semibold mb-4 text-garden-text-primary font-serif">Random Quote</h2>
-=======
-        <div class="bg-white dark:bg-gray-800 rounded-lg shadow-sm dark:shadow-gray-900 p-6">
-            <h2 class="text-xl font-semibold mb-4 text-gray-900 dark:text-gray-100">Random Quote</h2>
->>>>>>> f333c1d726b0af45f6948a2028f44949c97e61aa
             <div class="prose">
                 <blockquote class="border-l-4 border-garden-sage pl-4 italic text-garden-text-secondary">
                     {{ random_quote.content | safe }}
